# FPFS shear estimator
# Copyright 20210905 Xiangchong Li.
#
# This program is free software: you can redistribute it and/or modify
# it under the terms of the GNU General Public License as published by
# the Free Software Foundation, either version 3 of the License, or
# (at your option) any later version.
#
# This program is distributed in the hope that it will be useful,
# but WITHOUT ANY WARRANTY; without even the implied warranty of
# MERCHANTABILITY or FITNESS FOR A PARTICULAR PURPOSE. See the
# GNU General Public License for more details.
#
# python lib

import os
import gc
import galsim
import logging
import numpy as np
import astropy.io.fits as pyfits
from .default import __data_dir__

logging.basicConfig(
    format="%(asctime)s %(message)s",
    datefmt="%Y/%m/%d %H:%M:%S --- ",
    level=logging.INFO,
)

nrot_default = 4
# use 4 rotations for ring test (to remove any spin-2 and spin-4 residuals in
# the simulated images)


# For ring tests
def make_ringrot_radians(nord=8):
    """Generates rotation angle array for ring test

    Args:
        nord (int):             up to 1/2**nord*pi rotation
    Returns:
        rot_array (ndarray):     rotation array [in units of radians]
    """
    rot_array = np.zeros(2**nord)
    nnum = 0
    for j in range(nord + 1):
        nj = 2**j
        for i in range(1, nj, 2):
            nnum += 1
            rot_array[nnum] = i / nj
    rot_array = rot_array * np.pi
    return rot_array


def coord_distort_1(x, y, xref, yref, gamma1, gamma2, kappa=0.0, inverse=False):
    """Distorts coordinates by shear

    Args:
        x (ndarray):    input coordinates [x]
        y (ndarray):    input coordinates [y]
        xref (float):   reference point [x]
        yref (float):   reference point [y]
        gamma1 (float): first component of shear distortion
        gamma2 (float): second component of shear distortion
        kappa (float):  kappa distortion [default: 0]
        inverse(bool):  if true, from source to lens; else, from lens to source
    Returns:
        x2 (ndarray):   distorted coordiantes [x]
        y2 (ndarray):   distorted coordiantes [y]
    """
    if inverse:
        xu = x - xref
        yu = y - yref
        x2 = (1 - kappa - gamma1) * xu - gamma2 * yu + xref
        y2 = -gamma2 * xu + (1 - kappa + gamma1) * yu + yref
    else:
        u_mag = 1.0 / (1 - kappa) ** 2.0 - gamma1**2.0 - gamma2**2.0
        xu = x - xref
        yu = y - yref
        x2 = ((1 - kappa + gamma1) * xu + gamma2 * yu + xref) * u_mag
        y2 = (gamma2 * xu + (1 - kappa - gamma1) * yu + yref) * u_mag
    return x2, y2


def coord_rotate(x, y, xref, yref, theta):
    """Rotates coordinates by an angle theta (anticlockwise)

    Args:
        x (ndarray):    input coordinates [x]
        y (ndarray):    input coordinates [y]
        xref (float):   reference point [x]
        yref (float):   reference point [y]
        theta (float):  rotation angle [rads]
    Returns:
        x2 (ndarray):   rotated coordiantes [x]
        y2 (ndarray):   rotated coordiantes [y]
    """
    xu = x - xref
    yu = y - yref
    x2 = np.cos(theta) * xu - np.sin(theta) * yu + xref
    y2 = np.sin(theta) * xu + np.cos(theta) * yu + yref
    return x2, y2


class sim_test:
    def __init__(self, shear, rng, scale=0.263, psf_fwhm=0.9, gal_hlr=0.5, ngrid=32):
        """Simulates an exponential object with moffat PSF, this class has the same
        observational setup as
        https://github.com/esheldon/ngmix/blob/38c379013840b5a650b4b11a96761725251772f5/examples/metacal/metacal.py#L199

        Args:
            shear (tuple):      tuple of [g1, g2]. The shear in each component
            rng (randState):    The random number generator
        """
        self.rng = rng
        dx = 0.5 * scale
        dy = 0.5 * scale

        psf = galsim.Moffat(beta=2.5, fwhm=psf_fwhm,).shear(
            g1=0.02,
            g2=-0.02,
        )
        psf = psf.shift(
            dx=dx,
            dy=dy,
        )

        obj0 = galsim.Exponential(half_light_radius=gal_hlr,).shear(
            g1=shear[0],
            g2=shear[1],
        )

        self.scale = scale

        self.obj = galsim.Convolve(psf, obj0)

        # define the psf and gal here which will be repeatedly used
        self.img0 = self.obj.drawImage(nx=ngrid, ny=ngrid, scale=scale).array
        self.psf = psf.drawImage(nx=ngrid, ny=ngrid, scale=scale).array
        self.ngrid = ngrid
        return

    def make_image(self, noise, psf_noise=0.0, do_shift=False):
        """Generates a galaxy image

        Args:
            noise (float):      Noise for the image
            psf_noise (float):  Noise for the PSF [defalut: 0.]
            do_shift (bool):    whether shift the galaxy [default: False]
        Returns:
            im (ndarray):       galaxy image
            psf_im (ndarray):   PSF image
        """
        if do_shift:
            dy, dx = self.rng.uniform(low=-self.scale / 2, high=self.scale / 2, size=2)
            obj = self.obj.shift(dx=dx, dy=dy)
            self.img = obj.drawImage(
                nx=self.ngrid, ny=self.ngrid, scale=self.scale
            ).array
        else:
            self.img = self.img0
        if noise > 1e-10:
            img = self.img + self.rng.normal(scale=noise, size=self.img.shape)
        else:
            img = self.img
        if psf_noise > 1e-10:
            psf = self.psf + self.rng.normal(scale=psf_noise, size=self.psf.shape)
        else:
            psf = self.psf
        return img, psf


def make_cosmo_sim(
    out_dir,
    psf_obj,
    gname,
    ind0,
    catname=None,
    ny=5000,
    nx=5000,
    rfrac=0.46,
    scale=0.168,
    do_write=True,
    return_array=False,
    magzero=27.0,
    rot2=0.0,
    shear_value=0.02,
    nrot=nrot_default,
):

    """Makes cosmo-like blended galaxy image simulations.

    Args:
        out_dir (str):          output directory
        psf_obj (PSF):          input PSF object of galsim
        gname (str):            shear distortion setup
        ind0 (int):             index of the simulation
        catname (str):          input catalog Name [default: COSMOS 25.2 catalog]
        ny (int):               number of galaxies in y direction [default: 5000]
        nx (int):               number of galaxies in x direction [default: 5000]
        rfrac(float):           fraction of radius to minimum between nx and ny
        do_write (bool):        whether write output [default: True]
        return_array (bool):    whether return galaxy array [default: False]
        magzero (float):        magnitude zero point
        rot2 (float):           additional rotational angle [in units of radians]
    """

    if catname is None:
        catname = os.path.join(__data_dir__, "cat_used.fits")
    np.random.seed(ind0)
    out_fname = os.path.join(out_dir, "image-%d-%s.fits" % (ind0, gname))
    if os.path.isfile(out_fname):
        logging.info("Already have the outcome.")
        if do_write:
            logging.info("Nothing to write.")
        if return_array:
            return pyfits.getdata(out_fname)
        else:
            return None

    bigfft = galsim.GSParams(maximum_fft_size=10240)  # galsim setup
    # Get the shear information
    # Three choice on g(-shear_value,0,shear_value)
    shear_list = np.array([-shear_value, 0.0, shear_value])
    shear_list = shear_list[[eval(i) for i in gname.split("-")[-1]]]

    # number of galaxy
    # we only have `ngeff' galsim galaxies but with `nrot' rotation
    r2 = (min(nx, ny) * rfrac) ** 2.0
    density = int(out_dir.split("_psf")[0].split("_cosmo")[-1])
    ngal = max(int(r2 * np.pi * scale**2.0 / 3600.0 * density), nrot)
    ngal = int(ngal // (nrot * 2) * (nrot * 2))
    ngeff = ngal // (nrot * 2)
    logging.info(
        "We have %d galaxies in total, and each %d are the same" % (ngal, nrot)
    )

    # get the cosmos catalog
    cat_input = pyfits.getdata(catname)
    ntrain = len(cat_input)
    inds = np.random.randint(0, ntrain, ngeff)
    cat_input = cat_input[inds]

    # evenly distributed within a radius, min(nx,ny)*rfrac
    rarray = np.sqrt(r2 * np.random.rand(ngeff))  # radius
    tarray = np.random.uniform(0.0, np.pi / nrot, ngeff)  # theta (0,pi/nrot)
    tarray = tarray + rot2
    xarray = rarray * np.cos(tarray) + nx // 2  # x
    yarray = rarray * np.sin(tarray) + ny // 2  # y
    rsarray = np.random.uniform(0.95, 1.05, ngeff)
    del rarray, tarray

    zbound = np.array([1e-5, 0.5477, 0.8874, 1.3119, 12.0])  # sim 3

    gal_image = galsim.ImageF(nx, ny, scale=scale)
    gal_image.setOrigin(0, 0)
    for ii in range(ngal):
        ig = ii // (nrot * 2)
        irot = ii % (nrot * 2)
        ss = cat_input[ig]
        # x,y
        xi = xarray[ig]
        yi = yarray[ig]
        # randomly rotate by an angle; we have 180/nrot deg pairs to remove
        # shape noise in additive bias estimation
        rot_ang = np.pi / nrot * irot
        ang = rot_ang * galsim.radians
        xi, yi = coord_rotate(xi, yi, nx // 2, ny // 2, rot_ang)
        # determine redshift
        shear_inds = np.where(
            (ss["zphot"] > zbound[:-1]) & (ss["zphot"] <= zbound[1:])
        )[0]
        if len(shear_inds) == 1:
            if gname.split("-")[0] == "g1":
                g1 = shear_list[shear_inds][0]
                g2 = 0.0
            elif gname.split("-")[0] == "g2":
                g1 = 0.0
                g2 = shear_list[shear_inds][0]
            else:
                raise ValueError("g1 or g2 must be in gname")
        else:
            g1 = 0.0
            g2 = 0.0

        gal = generate_cosmos_gal(ss, truncr=-1.0, gsparams=bigfft)
        # determine and assign flux
        # HSC's i-band coadds zero point is 27
        flux = 10 ** ((magzero - ss["mag_auto"]) / 2.5)
        gal = gal.withFlux(flux)
        # rescale the radius while keeping the surface brightness the same
        gal = gal.expand(rsarray[ig])
        # rotate by 'ang'
        gal = gal.rotate(ang)
        # lensing shear
        gal = gal.shear(g1=g1, g2=g2)
        # position and subpixel offset
        xi, yi = coord_distort_1(xi, yi, nx // 2, ny // 2, g1, g2)
        xu = int(xi)
        yu = int(yi)
        dx = (0.5 + xi - xu) * scale
        dy = (0.5 + yi - yu) * scale
        gal = gal.shift(dx, dy)
        # PSF
        gal = galsim.Convolve([psf_obj, gal], gsparams=bigfft)
        # Bounary
        r_grid = max(gal.getGoodImageSize(scale), 32)
        rx1 = np.min([r_grid, xu])
        rx2 = np.min([r_grid, nx - xu - 1])
        rx = int(min(rx1, rx2))
        del rx1, rx2
        ry1 = np.min([r_grid, yu])
        ry2 = np.min([r_grid, ny - yu - 1])
        ry = int(min(ry1, ry2))
        del ry1, ry2
        # draw galaxy
        b = galsim.BoundsI(xu - rx, xu + rx - 1, yu - ry, yu + ry - 1)
        sub_img = gal_image[b]
        gal.drawImage(sub_img, add_to_image=True)
        del gal, b, sub_img, xu, yu, xi, yi, r_grid
    gc.collect()
    del cat_input, psf_obj
    if do_write:
        gal_image.write(out_fname, clobber=True)
    if return_array:
        return gal_image.array


def generate_cosmos_gal(record, truncr=5.0, gsparams=None):
    """Generates COSMOS galaxies; modified version of
    https://github.com/GalSim-developers/GalSim/blob/releases/2.3/galsim/scene.py#L626

    Args:
        record (ndarray):   one row of the COSMOS galaxy catalog
        truncr (float):     truncation ratio
        gsparams:           An GSParams argument.
    Returns:
        gal:    Galsim galaxy
    """
    # record columns:
    # For 'sersicfit', the result is an array of 8 numbers for each:
    #     SERSICFIT[0]: intensity of light profile at the half-light radius.
    #     SERSICFIT[1]: half-light radius measured along the major axis, in
    #                   units of pixels in the COSMOS lensing data reductions
    #                   (0.03 arcsec).
    #     SERSICFIT[2]: Sersic n.
    #     SERSICFIT[3]: q, the ratio of minor axis to major axis length.
    #     SERSICFIT[4]: boxiness, currently fixed to 0, meaning isophotes are
    #                   all elliptical.
    #     SERSICFIT[5]: x0, the central x position in pixels.
    #     SERSICFIT[6]: y0, the central y position in pixels.
    #     SERSICFIT[7]: phi, the position angle in radians. If phi=0, the major
    #                   axis is lined up with the x axis of the image.
    # For 'bulgefit', the result is an array of 16 parameters that comes from
    # doing a 2-component sersic fit.  The first 8 are the parameters for the
    # disk, with n=1, and the last 8 are for the bulge, with n=4.
    def _galsim_round_sersic(n, sersic_prec):
        return float(int(n / sersic_prec + 0.5)) * sersic_prec

    bparams = record["bulgefit"]
    sparams = record["sersicfit"]
    use_bulgefit = record["use_bulgefit"]
    if use_bulgefit:
        # Bulge parameters:
        # Minor-to-major axis ratio:
        bulge_hlr = record["hlr"][1]
        bulge_flux = record["flux"][1]
        disk_hlr = record["hlr"][2]
        disk_flux = record["flux"][2]
        if truncr <= 0.99:
            btrunc = None
            bulge = galsim.DeVaucouleurs(
                flux=bulge_flux, half_light_radius=bulge_hlr, gsparams=gsparams
            )
            disk = galsim.Exponential(
                flux=disk_flux, half_light_radius=disk_hlr, gsparams=gsparams
            )
        else:
            btrunc = bulge_hlr * truncr
            bulge = galsim.DeVaucouleurs(
                flux=bulge_flux,
                half_light_radius=bulge_hlr,
                trunc=btrunc,
                gsparams=gsparams,
            )
            dtrunc = disk_hlr * truncr
            disk = galsim.Sersic(
                1.0,
                flux=disk_flux,
                half_light_radius=disk_hlr,
                trunc=dtrunc,
                gsparams=gsparams,
            )
        # Apply shears for intrinsic shape.
        bulge_q = bparams[11]
        bulge_beta = bparams[15] * galsim.radians
        if bulge_q < 1.0:  # pragma: no branch
            bulge = bulge.shear(q=bulge_q, beta=bulge_beta)
        disk_q = bparams[3]
        disk_beta = bparams[7] * galsim.radians
        if disk_q < 1.0:  # pragma: no branch
            disk = disk.shear(q=disk_q, beta=disk_beta)
        # Then combine the two components of the galaxy.
        gal = bulge + disk
    else:
        # Do a similar manipulation to the stored quantities for the single
        # Sersic profiles.
        gal_n = sparams[2]
        # Fudge this if it is at the edge of the allowed n values.  Since
        # GalSim (as of #325 and #449) allow Sersic n in the range 0.3<=n<=6,
        # the only problem is that the fits occasionally go as low as n=0.2.
        # The fits in this file only go to n=6, so there is no issue with
        # too-high values, but we also put a guard on that side in case other
        # samples are swapped in that go to higher value of sersic n.
        if gal_n < 0.3:
            gal_n = 0.3
        if gal_n > 6.0:
            gal_n = 6.0

        # GalSim is much more efficient if only a finite number of Sersic n
        # values are used. This (optionally given constructor args) rounds n to
        # the nearest 0.05. change to 0.1 to speed up
        gal_n = _galsim_round_sersic(gal_n, 0.1)
        gal_hlr = record["hlr"][0]
        gal_flux = record["flux"][0]

        gal_q = sparams[3]
        gal_beta = sparams[7] * galsim.radians
        if truncr <= 0.99:
            btrunc = None
            gal = galsim.Sersic(
                gal_n, flux=gal_flux, half_light_radius=gal_hlr, gsparams=gsparams
            )
        else:
            btrunc = gal_hlr * truncr
            gal = galsim.Sersic(
                gal_n,
                flux=gal_flux,
                half_light_radius=gal_hlr,
                trunc=btrunc,
                gsparams=gsparams,
            )
        # Apply shears for intrinsic shape.
        if gal_q < 1.0:  # pragma: no branch
            gal = gal.shear(q=gal_q, beta=gal_beta)

    return gal


def _basic_gals(
    seed,
    gal_image,
    magzero,
    psf_obj,
    scale,
    bigfft,
    cat_input,
    ngalx,
    ngaly,
    ngrid,
    rot2,
    g1,
    g2,
    nrot,
    shifts,
):
    ngal = ngalx * ngaly
    logging.info("Making Basic Simulation. ID: %d" % (seed))
    gal0 = None
    for i in range(ngal):
        # boundary
        ix = i % ngalx
        iy = i // ngalx
        b = galsim.BoundsI(
            ix * ngrid,
            (ix + 1) * ngrid - 1,
            iy * ngrid,
            (iy + 1) * ngrid - 1,
        )
        # each galaxy
        irot = i % nrot
        if irot == 0:
            del gal0
            ig = i // nrot
            ss = cat_input[ig]
            # gal0  =  cosmos_cat.makeGalaxy(gal_type='parametric',\
            #             index=ss['index'],gsparams=bigfft)
            gal0 = generate_cosmos_gal(ss, truncr=-1.0, gsparams=bigfft)
            # accounting for zeropoint difference between COSMOS HST and HSC
            # HSC's i-band coadds zero point is 27
            flux = 10 ** ((magzero - ss["mag_auto"]) / 2.5)
            # flux_scaling=   2.587
            gal0 = gal0.withFlux(flux)
            # rescale the radius by 'rescale' and keep surface brightness the
            # same
            rescale = np.random.uniform(0.95, 1.05)
            gal0 = gal0.expand(rescale)
            # rotate by 'ang'
            ang = (np.random.uniform(0.0, np.pi * 2.0) + rot2) * galsim.radians
            gal0 = gal0.rotate(ang)
        else:
            assert gal0 is not None
            ang = np.pi / nrot * galsim.radians
            # update gal0
            gal0 = gal0.rotate(ang)
        # shear distortion
        gal = gal0.shear(g1=g1, g2=g2)
        # shift to (ngrid//2,ngrid//2)
        # the random shift is relative to this point
        gal = galsim.Convolve([psf_obj, gal], gsparams=bigfft)
        gal = gal.shift(0.5 * scale, 0.5 * scale)
        if shifts is not None:
            gal = gal.shift(shifts[i, 0], shifts[i, 1])
        # draw galaxy
        sub_img = gal_image[b]
        gal.drawImage(sub_img, add_to_image=True)
        del gal, b, sub_img
    return


def _random_gals(
    seed,
    gal_image,
    magzero,
    psf_obj,
    scale,
    bigfft,
    cat_input,
    ngalx,
    ngaly,
    ngrid,
    rot2,
    g1,
    g2,
    nrot,
    shifts,
    npoints=30,
):
    ud = galsim.UniformDeviate(seed)
    # use galaxies with random knots
    # we only support three versions of small galaxies
    logging.info("Making galaxies with Random Knots.")
<<<<<<< HEAD
    npoints = 5
=======
>>>>>>> 9f2ce5b0
    gal0 = None

    for iy in range(ngaly):
        for ix in range(ngalx):
            b = galsim.BoundsI(
                ix * ngrid,
                (ix + 1) * ngrid - 1,
                iy * ngrid,
                (iy + 1) * ngrid - 1,
            )
            sub_img = gal_image[b]
            #
            ii = iy * ngalx + ix
            irot = ii % nrot
            if irot == 0:
                del gal0
                ig = ii // nrot
                ss = cat_input[ig]
                flux = 10 ** ((magzero - ss["mag_auto"]) / 2.5)
                gal0 = galsim.RandomKnots(
                    half_light_radius=ss["flux_radius"] * 0.03,
                    npoints=npoints,
                    flux=flux,
                    rng=ud,
                    gsparams=bigfft,
                )
                ang = (np.random.uniform(0.0, np.pi * 2.0) + rot2) * galsim.radians
            else:
                assert gal0 is not None
                ang = np.pi / nrot * galsim.radians
                gal0 = gal0.rotate(ang)
            # Shear the galaxy
            gal = gal0.shear(g1=g1, g2=g2)
            gal = galsim.Convolve([psf_obj, gal], gsparams=bigfft)
            gal = gal.shift(0.5 * scale, 0.5 * scale)
            if shifts is not None:
                gal = gal.shift(shifts[ii, 0], shifts[ii, 1])
            # Draw the galaxy image
            gal.drawImage(sub_img, add_to_image=True)
            del gal, b, sub_img
            gc.collect()
    return


def make_isolate_sim(
    gal_type,
    ny,
    nx,
    psf_obj,
    gname,
    seed,
    catname=None,
    scale=0.168,
    magzero=27.0,
    rot2=0,
    shear_value=0.02,
    ngrid=64,
    nrot=nrot_default,
    mag_cut=None,
    do_shift=None,
<<<<<<< HEAD
    single=False,
=======
    npoints=30,
>>>>>>> 9f2ce5b0
):
    """Makes basic **isolated** galaxy image simulation.

    Args:
        gal_type (str):         galaxy tpye ("random" or "basic")
        ny (int):               number of pixels in y direction
        nx (int):               number of pixels in y direction
        psf_obj (PSF):          input PSF object of galsim
        gname (str):            shear distortion setup
        seed (int):             index of the simulation
        catname (str):          input catalog name
        scale (float):          pixel scale
        magzero (float):        magnitude zero point [27 for HSC]
        rot2 (float):           additional rotation angle
        shear_value (float):    shear distortion amplitude
        ngrid (int):            stampe size
        nrot (int):             number of rotations
        mag_cut (float):        magnitude cut of the input catalog
        do_shift (bool):        whether do shfits
    """
    np.random.seed(seed)

    if nx % ngrid != 0:
        raise ValueError("nx is not divisible by ngrid")
    if ny % ngrid != 0:
        raise ValueError("ny is not divisible by ngrid")
    # Basic parameters
    ngalx = int(nx // ngrid)
    ngaly = int(ny // ngrid)
    ngal = ngalx * ngaly

    if catname is None:
        catname = os.path.join(__data_dir__, "cat_used.fits")
    cat_input = pyfits.getdata(catname)
    if mag_cut is not None:
        cat_input = cat_input[cat_input["mag_auto"] < mag_cut]
    if single:
        logging.info("Creating single Sersic profiles")
        cat_input = cat_input[cat_input["use_bulgefit"] == 0]
    ntrain = len(cat_input)
    if not ntrain > ngal:
        raise ValueError("mag_cut is too small")
    ngeff = max(ngal // nrot, 1)
    inds = np.random.randint(0, ntrain, ngeff)
    cat_input = cat_input[inds]

    # Get the shear information
    shear_list = np.array([-shear_value, 0.0, shear_value])
    shear_list = shear_list[[eval(i) for i in gname.split("-")[-1]]]
    if gname.split("-")[0] == "g1":
        g1 = shear_list[0]
        g2 = 0.0
    elif gname.split("-")[0] == "g2":
        g1 = 0.0
        g2 = shear_list[0]
    else:
        raise ValueError("cannot decide g1 or g2")
    logging.info(
        "Processing for %s, and shears for four redshift bins are %s."
        % (gname, shear_list)
    )

    gal_image = galsim.ImageF(nx, ny, scale=scale)
    gal_image.setOrigin(0, 0)
    bigfft = galsim.GSParams(maximum_fft_size=10240)
    if do_shift:
        shifts = np.random.uniform(low=-0.5, high=0.5, size=(ngal, 2)) * scale
    else:
        shifts = None
    if gal_type == "basic":
        _basic_gals(
            seed,
            gal_image,
            magzero,
            psf_obj,
            scale,
            bigfft,
            cat_input,
            ngalx,
            ngaly,
            ngrid,
            rot2,
            g1,
            g2,
            nrot,
            shifts,
        )
    elif gal_type == "random":
        _random_gals(
            seed,
            gal_image,
            magzero,
            psf_obj,
            scale,
            bigfft,
            cat_input,
            ngalx,
            ngaly,
            ngrid,
            rot2,
            g1,
            g2,
            nrot,
            shifts,
            npoints,
        )
    else:
        raise ValueError("gal_type should cotain 'basic' or 'random'!!")
    return gal_image.array


def make_noise_sim(
    out_dir,
    infname,
    ind0,
    ny=6400,
    nx=6400,
    scale=0.168,
    do_write=True,
    return_array=False,
):
    """Makes pure noise for galaxy image simulation.

    Args:
        out_dir (str):          output directory
        ind0 (int):             index of the simulation
        ny (int):               number of pixels in y direction
        nx (int):               number of pixels in x direction
        do_write (bool):        whether write output [default: True]
        return_array (bool):    whether return galaxy array [default: False]
    """
    logging.info("begining for field %04d" % (ind0))
    out_fname = os.path.join(out_dir, "noi%04d.fits" % (ind0))
    if os.path.exists(out_fname):
        if do_write:
            logging.info("Nothing to write.")
        if return_array:
            return pyfits.getdata(out_fname)
        else:
            return None
    logging.info("simulating noise for field %s" % (ind0))
    variance = 0.01
    ud = galsim.UniformDeviate(ind0 * 10000 + 1)

    # setup the galaxy image and the noise image
    noi_image = galsim.ImageF(nx, ny, scale=scale)
    noi_image.setOrigin(0, 0)
    noise_obj = galsim.getCOSMOSNoise(
        file_name=infname, rng=ud, cosmos_scale=scale, variance=variance
    )
    noise_obj.applyTo(noi_image)
    if do_write:
        pyfits.writeto(out_fname, noi_image.array)
    if return_array:
        return noi_image.array
    return


def make_gal_ssbg(shear, psf, rng, r1, r0=20.0):
    """This function is for the simulation for source photon noise. It
    simulates an exponential object with moffat PSF, given a SNR [r0] and a
    source background noise ratio [r0].

    Args:
        shear (tuple):          [g1, g2]. The shear in each component
        rng (randState):        The random number generator
        r1  (float):            The source background noise variance ratio
        r0  (float):            The SNR of galaxy
        psf (galsim.Moffat):    a Moffat PSF

    Returns:
       img (ndarray):           noisy image array
    """
    scale = 0.263
    gal_hlr = 0.5

    dy, dx = rng.uniform(low=-scale / 2, high=scale / 2, size=2)

    obj0 = (
        galsim.Exponential(
            half_light_radius=gal_hlr,
        )
        .shear(
            g1=shear[0],
            g2=shear[1],
        )
        .shift(
            dx=dx,
            dy=dy,
        )
    )
    obj = galsim.Convolve(psf, obj0)

    # define the psf and psf here which will be repeatedly used
    psf = psf.drawImage(scale=scale).array
    # galaxy image:
    img = obj.drawImage(scale=scale).array
    ngrid = img.shape[0]
    # noise image:
    noimg = rng.normal(scale=1.0, size=img.shape)
    # get the current flux using the 5x5 substamps centered at the stamp's center
    flux_tmp = np.sum(
        img[ngrid // 2 - 2 : ngrid // 2 + 3, ngrid // 2 - 2 : ngrid // 2 + 3]
    )
    # the current (expectation of) total noise std on the 5x5 substamps is 5
    # since for each pixel, the expecatation value of variance is 1; therefore,
    # the expectation value of variance is 25...
    std_tmp = 5
    # normalize both the galaxy image and noise image so that they will have
    # flux=1 and variance=1 (expectation value) in the 5x5 substamps
    img = img / flux_tmp
    noimg = noimg / std_tmp
    # now we can determine the flux and background variance using equation (3)
    source_flux = r0**2.0 * (1 + r1) / r1
    back_flux = source_flux / r1
    img = img * source_flux
    noimg = noimg * np.sqrt(back_flux)
    img = img + noimg
    return img


class Stamp(object):
    def __init__(self, coords=None, nn=32, scale=0.2):
        """Initialize the 2D stamp object. This class enables distorting
        an image by changing the samplinng position with non-affine
        transformation

        Args:
            nn (int):      number of grids on x and y direction
            scale (float): pixel scale in units of arcsec
        """
        if coords is None:
            indx = np.arange(-int(nn / 2), int((nn + 1) / 2), 1) * scale
            indy = np.arange(-int(nn / 2), int((nn + 1) / 2), 1) * scale
            inds = np.meshgrid(indy, indx, indexing="ij")
            self.coords = np.vstack([np.ravel(_) for _ in inds[::-1]])
        else:
            self.coords = coords
        self.pixel_values = None
        self.transformed = False
        if self.coords.shape[0] != 2:
            raise ValueError("Something wrong with the coordinate shape")
        self.shape = (nn, nn)
        return

    def sample_galaxy(self, gal_obj):
        """Sample the surface density field of a galaxy at the grids
        This function only conduct sampling; PSF and pixel response are
        not included.

        Args:
            gal_obj (galsim):   Galsim galaxy object to sample on the grids
        Returns:
            outcome (ndarray):  2D galaxy image on the grids
        """
        pixel_values = np.array([gal_obj.xValue(cc) for cc in self.coords.T])

        return np.reshape(pixel_values, self.shape)

    def transform_grids(self, transform_obj):
        if not hasattr(transform_obj, "transform"):
            raise TypeError("transform_obj is not in correct data type")
        self.coords = transform_obj.transform(self.coords)
        self.transformed = True
        return


class LensTransform1(object):
    def __init__(self, gamma1, gamma2, kappa):
        """Initialize the transform object of 2D grids
        Args:
            gamma1 (float):     the first component of lensing shear field
            gamma2 (float):     the second component of lensing shear field
            kappa (float):      the lensing convergence field
        """
        self.s2l_mat = np.array(
            [[1 - kappa - gamma1, -gamma2], [-gamma2, 1 - kappa + gamma1]]
        )
        return

    def transform(self, coords):
        """transform the center of pixels from lensed plane to pre-lensed plane
        Args:
            coords:   coordinates (x, y) of the pixel centers [arcsec]
        """
        return self.s2l_mat @ coords<|MERGE_RESOLUTION|>--- conflicted
+++ resolved
@@ -540,10 +540,6 @@
     # use galaxies with random knots
     # we only support three versions of small galaxies
     logging.info("Making galaxies with Random Knots.")
-<<<<<<< HEAD
-    npoints = 5
-=======
->>>>>>> 9f2ce5b0
     gal0 = None
 
     for iy in range(ngaly):
@@ -604,11 +600,8 @@
     nrot=nrot_default,
     mag_cut=None,
     do_shift=None,
-<<<<<<< HEAD
     single=False,
-=======
     npoints=30,
->>>>>>> 9f2ce5b0
 ):
     """Makes basic **isolated** galaxy image simulation.
 
