--- conflicted
+++ resolved
@@ -15,11 +15,8 @@
     "bin/fpfs_sim.py",
     "bin/fpfs_process_sim.py",
     "bin/fpfs_summary_sim.py",
-<<<<<<< HEAD
     "bin/impt_summary_sim.py",
-=======
     "bin/fpfs_process_descsim.py",
->>>>>>> 6466a6e5
 ]
 
 setup(
